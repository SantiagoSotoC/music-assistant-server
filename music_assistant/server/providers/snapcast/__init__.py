"""Snapcast Player provider for Music Assistant."""
from __future__ import annotations

import asyncio
import time
from typing import TYPE_CHECKING

import snapcast.control
from ffmpeg import FFmpegError, Progress
from ffmpeg.asyncio import FFmpeg

from music_assistant.common.models.config_entries import ConfigEntry, ConfigValueType
from music_assistant.common.models.enums import PlayerFeature, PlayerState, PlayerType
from music_assistant.common.models.errors import SetupFailedError
from music_assistant.common.models.player import DeviceInfo, Player
from music_assistant.common.models.queue_item import QueueItem
from music_assistant.server.models.player_provider import PlayerProvider

if TYPE_CHECKING:
    from music_assistant.common.models.config_entries import ProviderConfig
    from music_assistant.common.models.provider import ProviderManifest
    from music_assistant.server import MusicAssistant
    from music_assistant.server.models import ProviderInstanceType

SNAPCAST_SERVER_HOST = "127.0.0.1"
SNAPCAST_SERVER_CONTROL_PORT = 1705


async def setup(
    mass: MusicAssistant, manifest: ProviderManifest, config: ProviderConfig
) -> ProviderInstanceType:
    """Initialize provider(instance) with given configuration."""
    prov = SnapCastProvider(mass, manifest, config)
    await prov.handle_setup()
    return prov


async def get_config_entries(
    mass: MusicAssistant,
    instance_id: str | None = None,
    action: str | None = None,
    values: dict[str, ConfigValueType] | None = None,
) -> tuple[ConfigEntry, ...]:
    """
    Return Config entries to setup this provider.

    instance_id: id of an existing provider instance (None if new instance setup).
    action: [optional] action key called from config entries UI.
    values: the (intermediate) raw values for config entries sent with the action.
    """
    # ruff: noqa: ARG001
    return tuple()  # we do not have any config entries (yet)


class SnapCastProvider(PlayerProvider):
    """Player provider for Snapcast based players."""

    _snapserver: [asyncio.Server | asyncio.BaseTransport]

    async def handle_setup(self) -> None:
        """Handle async initialization of the provider."""
        try:
            self._snapserver = await snapcast.control.create_server(
                self.mass.loop,
                SNAPCAST_SERVER_HOST,
                port=SNAPCAST_SERVER_CONTROL_PORT,
                reconnect=True,
            )
            self._snapserver.set_on_update_callback(self._handle_update)
            self._handle_update()
            self.logger.info(
                f"Started Snapserver connection on:"
                f"{SNAPCAST_SERVER_HOST}:{SNAPCAST_SERVER_CONTROL_PORT}"
            )
        except OSError:
            raise SetupFailedError("Unable to start the Snapserver connection ?")

    def _handle_update(self):
        for client in self._snapserver.clients:
            self._handle_player_update(client)
            client.set_callback(self._handle_player_update)

    def _handle_player_update(self, client):
        player_id = client.identifier
        player = self.mass.players.get(player_id, raise_unavailable=False)
        if not player:
            player = Player(
                player_id=player_id,
                provider=self.domain,
                type=PlayerType.PLAYER,
                name=client.friendly_name,
                available=True,
                powered=client.connected,
                device_info=DeviceInfo(),
                supported_features=(
                    PlayerFeature.SYNC,
                    PlayerFeature.VOLUME_SET,
                    PlayerFeature.VOLUME_MUTE,
                ),
            )
        self.mass.players.register_or_update(player)
        # update player state on player events
        player.name = client.friendly_name
        player.volume_level = client.volume
        player.volume_muted = client.muted
        player.available = client.connected
        player.can_sync_with = tuple(
            x.identifier for x in self._snapserver.clients if x.identifier != player_id
        )
        player.synced_to = self._synced_to(player_id)
        self.mass.players.register_or_update(player)

    async def unload(self) -> None:
        """Handle close/cleanup of the provider."""
        for client in self._snapserver.clients:
            await self.cmd_stop(client.identifier)
        self._snapserver.stop()

    async def cmd_volume_set(self, player_id: str, volume_level: int) -> None:
        """Send VOLUME_SET command to given player."""
        self.mass.create_task(
            self._snapserver.client_volume(player_id, {"percent": volume_level, "muted": False})
        )

    async def cmd_play_url(
        self,
        player_id: str,
        url: str,
        queue_item: QueueItem | None,  # noqa: ARG002
    ) -> None:
        """Send PLAY URL command to given player.

        This is called when the Queue wants the player to start playing a specific url.
        If an item from the Queue is being played, the QueueItem will be provided with
        all metadata present.

            - player_id: player_id of the player to handle the command.
            - url: the url that the player should start playing.
            - queue_item: the QueueItem that is related to the URL (None when playing direct url).
        """
        await self.cmd_stop(player_id)

        stream = self._get_client_stream(player_id)
        player = self.mass.players.get(player_id, raise_unavailable=False)
<<<<<<< HEAD
        player.state = PlayerState.PLAYING
=======

>>>>>>> 93610103
        ffmpeg = (
            FFmpeg()
            .option("y")
            .input(url)
            .output(f"{stream.path}", f="u16le", acodec="pcm_s16le", ac=2, ar=48000)
        )
        self.mass.create_task(ffmpeg.execute())

        @ffmpeg.on("start")
        def on_start(arguments: list[str]):
            self.logger.debug("Ffmpeg stream is running")
            stream.ffmpeg = ffmpeg
            player.state = PlayerState.PLAYING
            player.current_url = url
            player.elapsed_time = 0
            player.elapsed_time_last_updated = time.time()
            self.mass.players.register_or_update(player)

        @ffmpeg.on("progress")
        def on_progress(progress: Progress):
            player.state = PlayerState.PLAYING
            player.current_url = url
            self.mass.players.register_or_update(player)

        @ffmpeg.on("completed")
        async def on_completed():
            await self.cmd_stop(player_id)

        @ffmpeg.on("terminated")
        async def on_terminated():
            await self.cmd_stop(player_id)

    async def cmd_stop(self, player_id: str) -> None:
        """Send STOP command to given player."""
        stream = self._get_client_stream(player_id)
        player = self.mass.players.get(player_id, raise_unavailable=False)
        if hasattr(stream, "ffmpeg"):
            try:
                stream.ffmpeg.terminate()
                self.logger.debug("ffmpeg player stopped")
            except FFmpegError:
                self.logger.debug("Fail to stop ffmpeg player")
        player.current_url = ""
        player.state = PlayerState.IDLE
        self.mass.players.update(player_id)

    async def cmd_pause(self, player_id: str) -> None:
        """Send PAUSE command to given player."""
        await self.cmd_stop(player_id)

    async def cmd_volume_mute(self, player_id, muted):
        """Send MUTE command to given player."""
        self.mass.create_task(self._snapserver.client(player_id).set_muted(muted))

    async def _remove_stream(self, stream_id):
        self.mass.create_task(self._server.stream_remove_stream(stream_id))

    def _snapclient_get_group_clients_identifiers(self, player_id):
        group = self._get_client_group(player_id)
        return [ele for ele in group.clients if ele != player_id]

    async def cmd_sync(self, player_id: str, target_player: str) -> None:
        """Sync Snapcast player."""
        child_player = self.mass.players.get(player_id)
        assert child_player  # guard
        parent_player = self.mass.players.get(target_player)
        assert parent_player  # guard
        # always make sure that the parent player is part of the sync group
        parent_player.group_childs.add(parent_player.player_id)
        parent_player.group_childs.add(child_player.player_id)
        child_player.synced_to = parent_player.player_id

        group = self._get_client_group(target_player)
        self.mass.create_task(group.add_client(player_id))

        self.mass.players.update(child_player.player_id)
        self.mass.players.update(parent_player.player_id)

    async def cmd_unsync(self, player_id: str) -> None:
        """Unsync Snapcast player."""
        group = self._get_client_group(player_id)
        await group.remove_client(player_id)
        group = self._get_client_group(player_id)
        stream = await self._snapserver.stream_add_stream(
            f"pipe:///tmp/music-assistant/{group.identifier}?name={group.identifier}"
        )
        await group.set_stream(stream.get("id"))

    def _get_client_group(self, player_id):
        client = self._snapserver.client(player_id)
        return client.group

    def _get_client_stream(self, player_id):
        group = self._get_client_group(player_id)
        return self._snapserver.stream(group.stream)

    def _synced_to(self, player_id):
        ret = None
        group = self._get_client_group(player_id)
        clients = list(filter(lambda x: x != player_id, group.clients))
        if player_id == group.clients[0]:  # Player is a Sync group master
            player = self.mass.players.get(player_id)
            player.group_childs.clear()
            for client in clients:
                player.group_childs.add(client)
        elif len(clients) > 0:
            ret = clients[0]
        return ret<|MERGE_RESOLUTION|>--- conflicted
+++ resolved
@@ -142,11 +142,7 @@
 
         stream = self._get_client_stream(player_id)
         player = self.mass.players.get(player_id, raise_unavailable=False)
-<<<<<<< HEAD
-        player.state = PlayerState.PLAYING
-=======
-
->>>>>>> 93610103
+
         ffmpeg = (
             FFmpeg()
             .option("y")
